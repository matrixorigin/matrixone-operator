apiVersion: matrixone.matrixorigin.cn/v1alpha1
kind: MatrixoneCluster
metadata:
  name: mo
spec:
<<<<<<< HEAD
  image: wanglei1995/matrixone:kc
  imagePullPolicy: Always
  replicas: 3
  storageClass: standard
  resources:
    limits:
      cpu: "500m"
      memory: "500Mi"
    requests:
      cpu: "500m"
      memory: "500Mi"
  podName: 
=======
  image: matrixorigin/matrixone:kc-0.3.0
  image-pull-policy: IfNotPresent
  replicas: 3
  storage-class: standard
  pod-name: 
>>>>>>> 3a1d621a
    name: POD_NAME
    valueFrom:
      fieldRef:
        fieldPath: metadata.name
  logVolumeResource: 
    requests:
      storage: 500Mi
  dataVolumeResource:
    requests:
      storage: 500Mi
  <|MERGE_RESOLUTION|>--- conflicted
+++ resolved
@@ -3,26 +3,11 @@
 metadata:
   name: mo
 spec:
-<<<<<<< HEAD
-  image: wanglei1995/matrixone:kc
-  imagePullPolicy: Always
-  replicas: 3
-  storageClass: standard
-  resources:
-    limits:
-      cpu: "500m"
-      memory: "500Mi"
-    requests:
-      cpu: "500m"
-      memory: "500Mi"
-  podName: 
-=======
   image: matrixorigin/matrixone:kc-0.3.0
   image-pull-policy: IfNotPresent
   replicas: 3
   storage-class: standard
   pod-name: 
->>>>>>> 3a1d621a
     name: POD_NAME
     valueFrom:
       fieldRef:
