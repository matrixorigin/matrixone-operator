--- conflicted
+++ resolved
@@ -2,12 +2,8 @@
 FROM golang:1.16 as builder
 
 WORKDIR /workspace
+
 # Copy the Go Modules manifests
-
-<<<<<<< HEAD
-=======
-# Config go proxy 
->>>>>>> 2ea69746
 COPY go.mod go.mod
 COPY go.sum go.sum
 
