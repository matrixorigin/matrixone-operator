#!/usr/bin/env bash

set -euo pipefail

<<<<<<< HEAD
CLUSTER=${CLUSTER:-"mo"}
=======
ROOT=$(cd $(dirname ${BASH_SOURCE[0]})/.. && pwd)
cd ${ROOT}
source ${ROOT}/hack/lib.sh
>>>>>>> c1a16ce0

function e2e::prepare_image() {
    if [ ! $(docker image ls ${2} --format="true") ] ;
    then
        docker pull ${2}
    fi
    kind load docker-image --name ${1} ${2}
}

function e2e::kind-cleanup() {
    echo "> Tearing down"
    kind delete cluster --name "${1}"
}

function e2e::ensure-kind() {
    echo "> Create kind cluster"
    export KUBECONFIG=$(mktemp)
    echo "$KUBECONFIG"
    kind create cluster --name "${CLUSTER}"
    kubectl apply -f test/kind-rbac.yml
    make build
    kind load docker-image --name "${CLUSTER}" ${REPO}:${TAG}

    echo "> Ensure k8s cluster is ready"
    kubectl cluster-info
    kubectl wait --for=condition=Ready pods --all --all-namespaces --timeout=30s
}

function e2e::load_image() {
  e2e::prepare_image ${CLUSTER} ${MO_IMAGE_REPO}:${MO_VERSION}
  e2e::prepare_image ${CLUSTER} openkruise/kruise-manager:v1.2.0
}

if [[ -z ${MO_VERSION+undefined-guard} ]]; then
  echo "MO_VERSION must be set" && exit 1
fi

hack::ensure_kubectl
hack::ensure_helm
hack::ensure_kind

CLUSTER=${CLUSTER:-mo}
MO_IMAGE_REPO=${MO_IMAGE_REPO:-"matrixorigin/matrixone"}
echo "> Run operator E2E with MO ${MO_IMAGE_REPO}:${MO_VERSION}"


function e2e::kind-e2e() {
  echo "> Start kind e2e test"

  trap "e2e::kind-cleanup ${CLUSTER}" EXIT
  e2e::ensure-kind
  e2e::load_image
  echo "> Run e2e test"
  bash ./hack/e2e.sh
}

e2e::kind-e2e
exec "$@"
<|MERGE_RESOLUTION|>--- conflicted
+++ resolved
@@ -2,13 +2,10 @@
 
 set -euo pipefail
 
-<<<<<<< HEAD
 CLUSTER=${CLUSTER:-"mo"}
-=======
 ROOT=$(cd $(dirname ${BASH_SOURCE[0]})/.. && pwd)
 cd ${ROOT}
 source ${ROOT}/hack/lib.sh
->>>>>>> c1a16ce0
 
 function e2e::prepare_image() {
     if [ ! $(docker image ls ${2} --format="true") ] ;
