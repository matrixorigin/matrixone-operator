--- conflicted
+++ resolved
@@ -48,36 +48,18 @@
 hack::ensure_kind
 
 CLUSTER=${CLUSTER:-mo}
-MO_IMAGE_REPO=${MO_IMAGE_REPO:-"matrixorigin/matrixone"}
-echo "> Run operator E2E with MO ${MO_IMAGE_REPO}:${MO_VERSION}"
 
 
 function e2e::kind-e2e() {
   echo "> Start kind e2e test"
 
-<<<<<<< HEAD
   trap "e2e::kind-cleanup ${CLUSTER}" EXIT
   e2e::ensure-kind
   e2e::load_image
   echo "> Run e2e test"
   bash ./hack/e2e.sh
 }
-=======
-echo "> Install mo operator"
-helm install mo ./charts/matrixone-operator --dependency-update --set image.tag="latest"
 
-echo "> Ensure k8s cluster is ready"
-kubectl cluster-info
-kubectl wait --for=condition=Ready pods --all --all-namespaces --timeout=30s
-
-echo "> Wait webhook certificate injected"
-sleep 30
-
-#if [[ ! -z ${AWS_ACCESS_KEY_ID+undefined-guard} ]] ; then
-#  echo "> Ensure S3 credentials"
-#  kubectl create secret generic aws --from-literal=AWS_ACCESS_KEY_ID=${AWS_ACCESS_KEY_ID} --from-literal=AWS_SECRET_ACCESS_KEY=${AWS_SECRET_ACCESS_KEY}
-#fi
->>>>>>> 190ee094
 
 e2e::kind-e2e
 exec "$@"
