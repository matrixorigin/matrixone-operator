--- conflicted
+++ resolved
@@ -4,40 +4,11 @@
 
 CLUSTER=${CLUSTER:-"mo"}
 
-<<<<<<< HEAD
 function e2e::kind-cleanup() {
-=======
-function e2e::prepare_image() {
-    if [ ! $(docker image ls ${2} --format="true") ] ;
-    then
-        docker pull ${2}
-    fi
-    kind load docker-image --name ${1} ${2}
-}
-
-function e2e::kubectl_wait_appear() {
-    local WAIT_N=0
-    local MAX_WAIT=5
-    while true; do
-        kubectl get $@ 2>/dev/null | grep NAME && break
-        if [ ${WAIT_N} -lt ${MAX_WAIT} ]; then
-            WAIT_N=$((WAIT_N+1))
-            echo "Waiting for $@ to be created, sleeping for ${WAIT_N} seconds"
-            sleep ${WAIT_N}
-        else
-            echo "Timeout waiting for $@"
-            exit 1
-        fi
-    done
-}
-
-function e2e::cleanup() {
->>>>>>> 116ccf33
     echo "> Tearing down"
     kind delete cluster --name "${1}"
 }
 
-<<<<<<< HEAD
 function e2e::ensure-kind() {
     echo "> Create kind cluster"
     export KUBECONFIG=$(mktemp)
@@ -51,7 +22,7 @@
     kubectl cluster-info
     kubectl wait --for=condition=Ready pods --all --all-namespaces --timeout=30s
 }
-=======
+
 if [[ -z ${MO_VERSION+undefined-guard} ]]; then
   echo "MO_VERSION must be set" && exit 1
 fi
@@ -60,27 +31,6 @@
 MO_IMAGE_REPO=${MO_IMAGE_REPO:-"matrixorigin/matrixone"}
 echo "> Run operator E2E with MO ${MO_IMAGE_REPO}:${MO_VERSION}"
 
-trap "e2e::cleanup ${CLUSTER}" EXIT
-
-echo "> Create kind cluster"
-export KUBECONFIG=$(mktemp)
-echo $KUBECONFIG
-kind create cluster --name ${CLUSTER}
-kubectl apply -f test/kind-rbac.yml
-make build
-kind load docker-image --name ${CLUSTER} matrixorigin/matrixone-operator:latest
-
-echo "> Prepare e2e images"
-e2e::prepare_image ${CLUSTER} ${MO_IMAGE_REPO}:${MO_VERSION}
-e2e::prepare_image ${CLUSTER} openkruise/kruise-manager:v1.2.0
-
-echo "> Install mo operator"
-helm install mo ./charts/matrixone-operator --dependency-update
-
-echo "> Ensure k8s cluster is ready"
-kubectl cluster-info
-kubectl wait --for=condition=Ready pods --all --all-namespaces --timeout=30s
->>>>>>> 116ccf33
 
 function e2e::kind-e2e() {
   echo "> Start kind e2e test"
@@ -91,10 +41,5 @@
   bash ./hack/e2e.sh
 }
 
-<<<<<<< HEAD
 e2e::kind-e2e
 exec "$@"
-=======
-echo "> Run e2e test"
-$GINKGO -stream -slowSpecThreshold=3000 ./test/e2e/... -- -mo-version=${MO_VERSION} -mo-image-repo=${MO_IMAGE_REPO}
->>>>>>> 116ccf33
