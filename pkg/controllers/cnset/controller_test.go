// Copyright 2022 Matrix Origin
//
// Licensed under the Apache License, Version 2.0 (the "License");
// you may not use this file except in compliance with the License.
// You may obtain a copy of the License at
//
//	http://www.apache.org/licenses/LICENSE-2.0
//
// Unless required by applicable law or agreed to in writing, software
// distributed under the License is distributed on an "AS IS" BASIS,
// WITHOUT WARRANTIES OR CONDITIONS OF ANY KIND, either express or implied.
// See the License for the specific language governing permissions and
// limitations under the License.

package cnset

import (
	"testing"

	"github.com/golang/mock/gomock"
	"github.com/matrixorigin/matrixone-operator/api/core/v1alpha1"
	"github.com/matrixorigin/matrixone-operator/pkg/controllers/common"
	"github.com/matrixorigin/matrixone-operator/pkg/utils"
	"github.com/matrixorigin/matrixone-operator/runtime/pkg/fake"
	recon "github.com/matrixorigin/matrixone-operator/runtime/pkg/reconciler"
	. "github.com/onsi/gomega"
	kruisev1 "github.com/openkruise/kruise-api/apps/v1beta1"
	corev1 "k8s.io/api/core/v1"
	"k8s.io/apimachinery/pkg/api/resource"
	metav1 "k8s.io/apimachinery/pkg/apis/meta/v1"
	"k8s.io/apimachinery/pkg/runtime"
	utilruntime "k8s.io/apimachinery/pkg/util/runtime"
	clientgoscheme "k8s.io/client-go/kubernetes/scheme"
	"k8s.io/utils/pointer"
	"sigs.k8s.io/controller-runtime/pkg/client"
)

func TestCNSetActor_Observe(t *testing.T) {
	s := newScheme()
	tpl := &v1alpha1.CNSet{
		ObjectMeta: metav1.ObjectMeta{
			Namespace: "default",
			Name:      "test",
		},
		Spec: v1alpha1.CNSetSpec{
			CNSetBasic: v1alpha1.CNSetBasic{
				PodSet: v1alpha1.PodSet{
					MainContainer: v1alpha1.MainContainer{
						Image: "test:latest",
					},
					Replicas: 1,
				},
<<<<<<< HEAD
				ServiceType: corev1.ServiceTypeClusterIP,
=======
				CacheVolume: &v1alpha1.Volume{
					Size: resource.MustParse("10Gi"),
				},
>>>>>>> e9201af4
				// TODO: add configuration of cn

			},
		},
	}
	tplNoVolume := &v1alpha1.CNSet{
		ObjectMeta: metav1.ObjectMeta{
			Namespace: "default",
			Name:      "test",
		},
		Spec: v1alpha1.CNSetSpec{
			CNSetBasic: v1alpha1.CNSetBasic{
				PodSet: v1alpha1.PodSet{
					MainContainer: v1alpha1.MainContainer{
						Image: "test:latest",
					},
					Replicas: 3,
				},
			},
		},
	}
	labels := common.SubResourceLabels(tpl)
	n := stsName(tpl)
	svc := svcName(tpl)
	tests := []struct {
		name   string
		cnset  *v1alpha1.CNSet
		client client.Client
		expect func(g *WithT, action recon.Action[*v1alpha1.CNSet], cli client.Client, err error)
	}{
		{
			name:  "create when resource not exist",
			cnset: tpl,
			client: &fake.Client{
				Client: fake.KubeClientBuilder().WithScheme(s).Build(),
			},
			expect: func(g *WithT, action recon.Action[*v1alpha1.CNSet], cli client.Client, err error) {
				g.Expect(err).To(BeNil())
				g.Expect(action.String()).To(ContainSubstring("Create"))
			},
		},
		{
			name:  "create when resource not exist and no cache volume config",
			cnset: tplNoVolume,
			client: &fake.Client{
				Client: fake.KubeClientBuilder().WithScheme(s).Build(),
			},
			expect: func(g *WithT, action recon.Action[*v1alpha1.CNSet], cli client.Client, err error) {
				g.Expect(err).To(BeNil())
				g.Expect(action.String()).To(ContainSubstring("Create"))
			},
		},
		{
			name:  "update with volumeClaim",
			cnset: tpl,
			client: &fake.Client{
				Client: fake.KubeClientBuilder().WithScheme(s).WithObjects(
					&kruisev1.StatefulSet{
						ObjectMeta: metav1.ObjectMeta{
							Name:      n,
							Namespace: "default",
						},
						Spec: kruisev1.StatefulSetSpec{
							Replicas: pointer.Int32(1),
							Template: corev1.PodTemplateSpec{
								ObjectMeta: metav1.ObjectMeta{
									Labels: labels,
								},
								Spec: corev1.PodSpec{
									Containers: []corev1.Container{
										{
											Name:  "main",
											Image: "test:latest",
										},
									},
								},
							},
							VolumeClaimTemplates: []corev1.PersistentVolumeClaim{
								{
									ObjectMeta: metav1.ObjectMeta{
										Labels: labels,
									},
									Spec: corev1.PersistentVolumeClaimSpec{
										AccessModes: []corev1.PersistentVolumeAccessMode{corev1.ReadWriteOnce},
										Resources: corev1.ResourceRequirements{
											Requests: map[corev1.ResourceName]resource.Quantity{
												corev1.ResourceStorage: resource.MustParse("10Gi"),
											},
										},
									},
								},
							},
							ServiceName: svc,
						},
					},
					&corev1.Service{
						ObjectMeta: metav1.ObjectMeta{
							Name:      svc,
							Namespace: "default",
						},
					},
				).Build(),
			},
			expect: func(g *WithT, action recon.Action[*v1alpha1.CNSet], cli client.Client, err error) {
				g.Expect(err).To(BeNil())
				g.Expect(action.String()).To(ContainSubstring("Update"))
			},
		},
	}

	for _, tt := range tests {
		t.Run(tt.name, func(t *testing.T) {
			g := NewGomegaWithT(t)
			r := &Actor{}
			mockCtrl := gomock.NewController(t)
			eventEmitter := fake.NewMockEventEmitter(mockCtrl)
			ctx := fake.NewContext(tt.cnset, tt.client, eventEmitter)
			ctx.Dep = tt.cnset.DeepCopy()
			ctx.Dep.Deps.LogSet = &v1alpha1.LogSet{
				ObjectMeta: metav1.ObjectMeta{
					Namespace: "default",
					Name:      "test",
				},
				Spec: v1alpha1.LogSetSpec{
					LogSetBasic: v1alpha1.LogSetBasic{
						SharedStorage: v1alpha1.SharedStorageProvider{
							S3: &v1alpha1.S3Provider{
								Path: "bucket/dir",
							},
						},
					},
				},
				Status: v1alpha1.LogSetStatus{
					Discovery: &v1alpha1.LogSetDiscovery{
						Port:    6001,
						Address: "test",
					},
				},
			}
			action, err := r.Observe(ctx)
			tt.expect(g, action, tt.client, err)
		})
	}
}

func TestCNSetVolumeMount(t *testing.T) {
	s := newScheme()

	tests := []struct {
		name   string
		sts    *kruisev1.StatefulSet
		cnset  *v1alpha1.CNSet
		sp     v1alpha1.SharedStorageProvider
		client client.Client
	}{
		{
			name: "test volume mount",
			cnset: &v1alpha1.CNSet{
				ObjectMeta: metav1.ObjectMeta{
					Namespace: "default",
					Name:      "test",
				},
				Spec: v1alpha1.CNSetSpec{
					CNSetBasic: v1alpha1.CNSetBasic{
						PodSet: v1alpha1.PodSet{
							MainContainer: v1alpha1.MainContainer{
								Image: "test:latest",
							},
							Replicas: 3,
						},
					},
				},
			},
			client: &fake.Client{
				Client: fake.KubeClientBuilder().WithScheme(s).Build(),
			},
			sp:  v1alpha1.SharedStorageProvider{},
			sts: &kruisev1.StatefulSet{},
		},
		{
			name: "test volume mount with cache volume",
			cnset: &v1alpha1.CNSet{
				ObjectMeta: metav1.ObjectMeta{
					Namespace: "default",
					Name:      "test",
				},
				Spec: v1alpha1.CNSetSpec{
					CNSetBasic: v1alpha1.CNSetBasic{
						PodSet: v1alpha1.PodSet{
							MainContainer: v1alpha1.MainContainer{
								Image: "test:latest",
							},
							Replicas: 3,
						},
						CacheVolume: &v1alpha1.Volume{
							Size: resource.MustParse("10Gi"),
						},
					},
				},
			},
			client: &fake.Client{
				Client: fake.KubeClientBuilder().WithScheme(s).Build(),
			},
			sp:  v1alpha1.SharedStorageProvider{},
			sts: &kruisev1.StatefulSet{},
		},
	}

	for _, tt := range tests {
		t.Run(tt.name, func(t *testing.T) {
			mockCtrl := gomock.NewController(t)
			eventEmitter := fake.NewMockEventEmitter(mockCtrl)
			ctx := fake.NewContext(tt.cnset, tt.client, eventEmitter)
			ctx.Dep = tt.cnset.DeepCopy()
			ctx.Dep.Deps.LogSet = &v1alpha1.LogSet{
				ObjectMeta: metav1.ObjectMeta{
					Namespace: "default",
					Name:      "test",
				},
				Spec: v1alpha1.LogSetSpec{
					LogSetBasic: v1alpha1.LogSetBasic{
						SharedStorage: v1alpha1.SharedStorageProvider{
							S3: &v1alpha1.S3Provider{
								Path: "bucket/dir",
							},
						},
					},
				},
				Status: v1alpha1.LogSetStatus{
					Discovery: &v1alpha1.LogSetDiscovery{
						Port:    6001,
						Address: "test",
					},
				},
			}
			syncPodSpec(tt.cnset, tt.sts, tt.sp)

			if tt.cnset.Spec.CacheVolume == nil {
				// if cacheVolume not set, volumeClaimTemplates should be 0
				// dataVolumeMount should not be created.
				if !utils.CheckVolumeClaimTemplate(common.DataVolume, tt.sts.Spec.VolumeClaimTemplates) {
					if utils.CheckVolumeMount(common.DataVolume, tt.sts.Spec.Template.Spec.Containers[0].VolumeMounts) {
						t.Error("mo data volume create error")
					}
				} else {
					t.Error("should not have a persistent volume for cache when cacheVolume is not set")
				}
			}
		})
	}
}

func newScheme() *runtime.Scheme {
	scheme := runtime.NewScheme()
	utilruntime.Must(clientgoscheme.AddToScheme(scheme))
	utilruntime.Must(v1alpha1.AddToScheme(scheme))
	utilruntime.Must(kruisev1.AddToScheme(scheme))

	return scheme
}<|MERGE_RESOLUTION|>--- conflicted
+++ resolved
@@ -50,13 +50,9 @@
 					},
 					Replicas: 1,
 				},
-<<<<<<< HEAD
-				ServiceType: corev1.ServiceTypeClusterIP,
-=======
 				CacheVolume: &v1alpha1.Volume{
 					Size: resource.MustParse("10Gi"),
 				},
->>>>>>> e9201af4
 				// TODO: add configuration of cn
 
 			},
