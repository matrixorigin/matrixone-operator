--- conflicted
+++ resolved
@@ -98,31 +98,6 @@
 	mainRef.Image = cn.Spec.Image
 	mainRef.Resources = cn.Spec.Resources
 
-<<<<<<< HEAD
-	// since CN is not yet complete, start an CN service will just panic, we hold the CN pod for end to end test
-	// FIXME: start CN when mo code is ready
-	mainRef.Command = []string{"tail", "-f", "/dev/null"}
-	// mainRef.Command = []string{"/mo-service", "-cfg", fmt.Sprintf("%s/%s", common.ConfigPath, common.ConfigFile)}
-
-	volumeMountsList := []corev1.VolumeMount{
-		{
-			Name:      common.ConfigVolume,
-			ReadOnly:  true,
-			MountPath: common.ConfigPath,
-		},
-	}
-
-	dataVolume := corev1.VolumeMount{
-		Name:      common.DataVolume,
-		MountPath: common.DataPath,
-	}
-
-	if cn.Spec.CacheVolume != nil {
-		volumeMountsList = append(volumeMountsList, dataVolume)
-	}
-
-	mainRef.VolumeMounts = volumeMountsList
-=======
 	mainRef.Command = []string{"/bin/sh", fmt.Sprintf("%s/%s", common.ConfigPath, common.Entrypoint)}
 	mainRef.VolumeMounts = []corev1.VolumeMount{
 		{Name: common.DataVolume, MountPath: common.DataPath},
@@ -132,7 +107,7 @@
 		util.FieldRefEnv(common.PodNameEnvKey, "metadata.name"),
 		util.FieldRefEnv(common.NamespaceEnvKey, "metadata.namespace"),
 	}
->>>>>>> b29edcc0
+
 	cn.Spec.Overlay.OverlayMainContainer(mainRef)
 
 	specRef.Containers = []corev1.Container{*mainRef}
