// Copyright 2022 Matrix Origin
//
// Licensed under the Apache License, Version 2.0 (the "License");
// you may not use this file except in compliance with the License.
// You may obtain a copy of the License at
//
//      http://www.apache.org/licenses/LICENSE-2.0
//
// Unless required by applicable law or agreed to in writing, software
// distributed under the License is distributed on an "AS IS" BASIS,
// WITHOUT WARRANTIES OR CONDITIONS OF ANY KIND, either express or implied.
// See the License for the specific language governing permissions and
// limitations under the License.

package dnset

import (
	"bytes"
	"fmt"
	"github.com/matrixorigin/matrixone-operator/api/core/v1alpha1"
	"github.com/matrixorigin/matrixone-operator/pkg/controllers/common"
	"github.com/matrixorigin/matrixone-operator/pkg/controllers/logset"
	recon "github.com/matrixorigin/matrixone-operator/runtime/pkg/reconciler"
	"github.com/matrixorigin/matrixone-operator/runtime/pkg/util"
	"github.com/openkruise/kruise-api/apps/pub"
	kruise "github.com/openkruise/kruise-api/apps/v1beta1"
	corev1 "k8s.io/api/core/v1"
)

type model struct {
	DNServicePort  int
	ConfigFilePath string
}

func syncReplicas(dn *v1alpha1.DNSet, cs *kruise.StatefulSet) {
	cs.Spec.Replicas = &dn.Spec.Replicas
}

func syncPodMeta(dn *v1alpha1.DNSet, cs *kruise.StatefulSet) {
	dn.Spec.Overlay.OverlayPodMeta(&cs.Spec.Template.ObjectMeta)
}

func syncPodSpec(dn *v1alpha1.DNSet, cs *kruise.StatefulSet) {
	main := corev1.Container{
		Name:      v1alpha1.ContainerMain,
		Image:     dn.Spec.Image,
		Resources: dn.Spec.Resources,
		Command: []string{
			"/bin/sh", fmt.Sprintf("%s/%s", common.ConfigPath, common.Entrypoint),
		},
		VolumeMounts: []corev1.VolumeMount{
			{Name: common.DataVolume, MountPath: common.DataPath},
			{Name: common.ConfigVolume, ReadOnly: true, MountPath: common.ConfigPath},
		},
		Env: []corev1.EnvVar{
			util.FieldRefEnv(common.PodNameEnvKey, "metadata.name"),
			util.FieldRefEnv(common.NamespaceEnvKey, "metadata.namespace"),
			{Name: common.HeadlessSvcEnvKey, Value: headlessSvcName(dn)},
		},
	}
	dn.Spec.Overlay.OverlayMainContainer(&main)
	podSpec := corev1.PodSpec{
		Containers: []corev1.Container{main},
		ReadinessGates: []corev1.PodReadinessGate{{
			ConditionType: pub.InPlaceUpdateReady,
		}},
		NodeSelector: dn.Spec.NodeSelector,
	}
	common.SyncTopology(dn.Spec.TopologyEvenSpread, &podSpec)

	dn.Spec.Overlay.OverlayPodSpec(&podSpec)
	cs.Spec.Template.Spec = podSpec
}

// buildDNSetConfigMap return dn set configmap
func buildDNSetConfigMap(dn *v1alpha1.DNSet, ls *v1alpha1.LogSet) (*corev1.ConfigMap, error) {
	conf := dn.Spec.Config
	if conf == nil {
		conf = v1alpha1.NewTomlConfig(map[string]interface{}{})
	}

	conf.Set([]string{"service-type"}, serviceType)
	conf.Set([]string{"dn", "listen-address"}, getListenAddress())
	conf.Set([]string{"fileservice"}, []map[string]interface{}{
		common.GetLocalFilesService(),
		common.S3FileServiceConfig(ls),
	})
	conf.Set([]string{"dn", "Txn", "Storage"}, getTxnStorageConfig(dn))
	conf.Set([]string{"dn", "HaKeeper", "hakeeper-client", "service-addresses"}, logset.HaKeeperAdds(ls))
	s, err := conf.ToString()
	if err != nil {
		return nil, err
	}

	buff := new(bytes.Buffer)
	err = startScriptTpl.Execute(buff, &model{
		DNServicePort:  common.CNServicePort,
		ConfigFilePath: fmt.Sprintf("%s/%s", common.ConfigPath, common.ConfigFile),
	})
	if err != nil {
		return nil, err
	}

	return &corev1.ConfigMap{
		ObjectMeta: common.ObjMetaTemplate(dn, configMapName(dn)),
		Data: map[string]string{
			common.ConfigFile: s,
			common.Entrypoint: buff.String(),
		},
	}, nil
}

func buildHeadlessSvc(dn *v1alpha1.DNSet) *corev1.Service {
	return common.HeadlessServiceTemplate(dn, headlessSvcName(dn))
}

func buildDNSet(dn *v1alpha1.DNSet) *kruise.StatefulSet {
	return common.StatefulSetTemplate(dn, stsName(dn), headlessSvcName(dn))
}

func syncPersistentVolumeClaim(dn *v1alpha1.DNSet, cloneSet *kruise.StatefulSet) {
	if dn.Spec.CacheVolume != nil {
		dataPVC := common.PersistentVolumeClaimTemplate(dn.Spec.CacheVolume.Size, dn.Spec.CacheVolume.StorageClassName, common.DataVolume)
		tpls := []corev1.PersistentVolumeClaim{dataPVC}
		dn.Spec.Overlay.AppendVolumeClaims(&tpls)
		cloneSet.Spec.VolumeClaimTemplates = tpls
	}
}

func getTxnStorageConfig(dn *v1alpha1.DNSet) map[string]interface{} {
<<<<<<< HEAD
	//if *dn.Spec.InitialConfig.StorageBackend == string(common.TAEEngine) {
	//	return map[string]interface{}{}
	//}

=======
>>>>>>> 032a4bd4
	return map[string]interface{}{
		"backend": common.MemoryEngine,
	}
}

func syncPods(ctx *recon.Context[*v1alpha1.DNSet], sts *kruise.StatefulSet) error {
	cm, err := buildDNSetConfigMap(ctx.Obj, ctx.Dep.Deps.LogSet)
	if err != nil {
		return err
	}

	syncPodMeta(ctx.Obj, sts)
	syncPodSpec(ctx.Obj, sts)

	return common.SyncConfigMap(ctx, &sts.Spec.Template.Spec, cm)
}<|MERGE_RESOLUTION|>--- conflicted
+++ resolved
@@ -128,13 +128,6 @@
 }
 
 func getTxnStorageConfig(dn *v1alpha1.DNSet) map[string]interface{} {
-<<<<<<< HEAD
-	//if *dn.Spec.InitialConfig.StorageBackend == string(common.TAEEngine) {
-	//	return map[string]interface{}{}
-	//}
-
-=======
->>>>>>> 032a4bd4
 	return map[string]interface{}{
 		"backend": common.MemoryEngine,
 	}
