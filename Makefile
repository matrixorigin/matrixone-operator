SHELL=/usr/bin/env bash -o pipefail

# Image URL to use all building/pushing image targets
IMG ?= "matrixorigin/matrixone-operator:latest"
PROXY ?= https://goproxy.cn,direct
BRANCH ?= main

# Get the currently used golang install path (in GOPATH/bin, unless GOBIN is set)
ifeq (,$(shell go env GOBIN))
GOBIN=$(shell go env GOPATH)/bin
else
GOBIN=$(shell go env GOBIN)
endif

all: manager

.PHONY: build
# Build operator image
build: generate manifests pkg
	docker build -f Dockerfile . -t ${IMG} --build-arg PROXY=$(PROXY)

# Push operator image
push:
	docker push ${IMG}

# Build manager binary
manager: generate fmt vet
	CGO_ENABLED=0 go build -o manager cmd/operator/main.go

<<<<<<< HEAD
# Run against the configured Kubernetes cluster in ~/.kube/config
run: generate fmt vet manifests install
	go run cmd/operator/main.go

# Install CRDs into a cluster
install: manifests
	kubectl apply -f deploy/crds

# Uninstall CRDs from a cluster
uninstall: manifests
	kubectl delete -f deploy/crds

kruise:
	helm repo add openkruise https://openkruise.github.io/charts/
	helm repo update
	helm install kruise openkruise/kruise --version 1.2.0

# Deploy controller in the configured Kubernetes cluster in ~/.kube/config
deploy: install manifests
	kubectl apply -f deploy/service_account.yaml
	kubectl apply -f deploy/role.yaml
	kubectl apply -f deploy/role_binding.yaml
	kustomize build deploy/ | kubectl apply -f -

# Destroyo Controller the configured Kubernetes cluster in ~/.kube/config
undeploy: uninstall manifests
	kustomize build deploy/ | kubectl delete -f -
	kubectl delete -f deploy/service_account.yaml
	kubectl delete -f deploy/role.yaml
	kubectl delete -f deploy/role_binding.yaml

=======
>>>>>>> 49f5b12b
## Generate WebhookConfiguration, ClusterRole and CustomResourceDefinition objects.
.PHONY: manifests
manifests:
	cd api && make manifests

## Generate code containing DeepCopy, DeepCopyInto, and DeepCopyObject method implementations.
.PHONY: generate
generate:
	cd api && make generate

.PHONY: mockgen
generate-mockgen: mockgen ## General gomock(https://github.com/golang/mock) files
	$(MOCKGEN) -source=./runtime/pkg/reconciler/event.go -package fake > ./runtime/pkg/fake/event.go

# helm package
helm-pkg: manifests generate helm-lint
	helm dependency build charts/matrixone-operator
	helm package -u charts/matrixone-operator -d charts/


# Make sure the generated files are up to date before open PR
reviewable: ci-reviewable go-lint check-license test

ci-reviewable: generate manifests test
	go mod tidy

# Check whether the pull request is reviewable in CI, go-lint is delibrately excluded since we already have golangci-lint action
verify: ci-reviewable
	echo "checking that branch is clean"
	test -z "$$(git status --porcelain)" || (echo "unclean working tree, did you forget to run make reviewable?" && exit 1)
	echo "branch is clean"

# Run go fmt against code
fmt:
	go fmt ./...

# Run go vet against code
vet:
	go vet ./...

# helm lint
helm-lint:
	helm lint charts/matrixone-operator

# golangci-lint
go-lint: golangci-lint
	$(GOLANGCI_LINT) run

# license check
check-license: license-eye
	$(LICENSE_EYE) -v info -c .licenserc.yml header check

# TODO: include E2E
test: api-test unit

# Run unit tests
unit: generate fmt vet manifests
	go test ./pkg/... -coverprofile cover.out

api-test:
	cd api && make test

# Run e2e tests
e2e: ginkgo
	GINKGO=$(GINKGO) ./hack/kind-e2e.sh

# Run against the configured Kubernetes cluster in ~/.kube/config
run: generate fmt vet manifests
	go run cmd/operator/main.go

# Install CRDs into a cluster
install: manifests
	kubectl apply -f deploy/crds

# Uninstall CRDs from a cluster
uninstall: manifests
	kubectl delete -f deploy/crds

# Deploy controller in the configured Kubernetes cluster in ~/.kube/config
deploy: install manifests
	kubectl apply -f deploy/service_account.yaml

# Destroy Controller the configured Kubernetes cluster in ~/.kube/config
undeploy: uninstall manifests
	kustomize build deploy/ | kubectl delete -f -

GINKGO = $(shell pwd)/bin/ginkgo
ginkgo:
	$(call go-get-tool,$(GINKGO),github.com/onsi/ginkgo/ginkgo@v1.6.0)

MOCKGEN = $(shell pwd)/bin/mockgen
mockgen: ## Download mockgen locally if necessary
	$(call go-get-tool,$(MOCKGEN),github.com/golang/mock/mockgen@v1.6.0)

LICENSE_EYE = $(shell pwd)/bin/license-eye
license-eye: ## Download license-eye locally if necessary
	$(call go-get-tool,$(LICENSE_EYE),github.com/apache/skywalking-eyes/cmd/license-eye@v0.4.0)

GOLANGCI_LINT = $(shell pwd)/bin/golangci-lint
golangci-lint:
	$(call go-get-tool,$(GOLANGCI_LINT),github.com/golangci/golangci-lint/cmd/golangci-lint@v1.46.1)

# go-get-tool will 'go get' any package $2 and install it to $1.
PROJECT_DIR := $(shell dirname $(abspath $(lastword $(MAKEFILE_LIST))))
define go-get-tool
@[ -f $(1) ] || { \
set -e ;\
echo "Downloading $(2)" ;\
GOBIN=$(PROJECT_DIR)/bin go install $(2); \
}
endef<|MERGE_RESOLUTION|>--- conflicted
+++ resolved
@@ -27,40 +27,6 @@
 manager: generate fmt vet
 	CGO_ENABLED=0 go build -o manager cmd/operator/main.go
 
-<<<<<<< HEAD
-# Run against the configured Kubernetes cluster in ~/.kube/config
-run: generate fmt vet manifests install
-	go run cmd/operator/main.go
-
-# Install CRDs into a cluster
-install: manifests
-	kubectl apply -f deploy/crds
-
-# Uninstall CRDs from a cluster
-uninstall: manifests
-	kubectl delete -f deploy/crds
-
-kruise:
-	helm repo add openkruise https://openkruise.github.io/charts/
-	helm repo update
-	helm install kruise openkruise/kruise --version 1.2.0
-
-# Deploy controller in the configured Kubernetes cluster in ~/.kube/config
-deploy: install manifests
-	kubectl apply -f deploy/service_account.yaml
-	kubectl apply -f deploy/role.yaml
-	kubectl apply -f deploy/role_binding.yaml
-	kustomize build deploy/ | kubectl apply -f -
-
-# Destroyo Controller the configured Kubernetes cluster in ~/.kube/config
-undeploy: uninstall manifests
-	kustomize build deploy/ | kubectl delete -f -
-	kubectl delete -f deploy/service_account.yaml
-	kubectl delete -f deploy/role.yaml
-	kubectl delete -f deploy/role_binding.yaml
-
-=======
->>>>>>> 49f5b12b
 ## Generate WebhookConfiguration, ClusterRole and CustomResourceDefinition objects.
 .PHONY: manifests
 manifests:
