--- conflicted
+++ resolved
@@ -13,214 +13,6 @@
 // limitations under the License.
 package e2e
 
-<<<<<<< HEAD
-//import (
-//	"github.com/matrixorigin/matrixone-operator/test/e2e/sql"
-//	e2eutil "github.com/matrixorigin/matrixone-operator/test/e2e/util"
-//	"strings"
-//	"time"
-//
-//	"github.com/matrixorigin/matrixone-operator/api/core/v1alpha1"
-//	"github.com/matrixorigin/matrixone-operator/pkg/controllers/common"
-//	recon "github.com/matrixorigin/matrixone-operator/runtime/pkg/reconciler"
-//	"github.com/matrixorigin/matrixone-operator/runtime/pkg/util"
-//	. "github.com/onsi/ginkgo"
-//	. "github.com/onsi/gomega"
-//	"go.uber.org/multierr"
-//	corev1 "k8s.io/api/core/v1"
-//	apierrors "k8s.io/apimachinery/pkg/api/errors"
-//	"k8s.io/apimachinery/pkg/api/resource"
-//	metav1 "k8s.io/apimachinery/pkg/apis/meta/v1"
-//	"sigs.k8s.io/controller-runtime/pkg/client"
-//)
-//
-//const (
-//	createClusterTimeout   = 5 * time.Minute
-//	rollingUpdateTimeout   = 5 * time.Minute
-//	teardownClusterTimeout = 10 * time.Minute
-//	pollInterval           = 15 * time.Second
-//	portForwardTimeout     = 10 * time.Second
-//	sqlTestTimeout         = 5 * time.Minute
-//)
-//
-//var _ = Describe("MatrixOneCluster test", func() {
-//	It("Should reconcile the cluster properly", func() {
-//		By("Create cluster")
-//		mo := &v1alpha1.MatrixOneCluster{
-//			ObjectMeta: metav1.ObjectMeta{
-//				Namespace: env.Namespace,
-//				Name:      "test",
-//			},
-//			Spec: v1alpha1.MatrixOneClusterSpec{
-//				TP: v1alpha1.CNSetBasic{
-//					PodSet: v1alpha1.PodSet{
-//						Replicas: 2,
-//					},
-//					CacheVolume: &v1alpha1.Volume{
-//						Size: resource.MustParse("100Mi"),
-//					},
-//				},
-//				DN: v1alpha1.DNSetBasic{
-//					PodSet: v1alpha1.PodSet{
-//						// test multiple DN replicas
-//						Replicas: 2,
-//					},
-//					CacheVolume: &v1alpha1.Volume{
-//						Size: resource.MustParse("10Gi"),
-//					},
-//				},
-//				LogService: v1alpha1.LogSetBasic{
-//					PodSet: v1alpha1.PodSet{
-//						Replicas: 3,
-//					},
-//					Volume: v1alpha1.Volume{
-//						Size: resource.MustParse("10Gi"),
-//					},
-//					SharedStorage: v1alpha1.SharedStorageProvider{
-//						S3: &v1alpha1.S3Provider{
-//							Path: "mo-e2e/mocluster",
-//						},
-//					},
-//					InitialConfig: v1alpha1.InitialConfig{},
-//				},
-//				Version:         moVersion,
-//				ImageRepository: moImageRepo,
-//			},
-//		}
-//		Expect(kubeCli.Create(ctx, mo)).To(Succeed())
-//
-//		Eventually(func() error {
-//			if err := kubeCli.Get(ctx, client.ObjectKeyFromObject(mo), mo); err != nil {
-//				logger.Errorw("error get mo cluster status", "cluster", mo.Name, "error", err)
-//				return err
-//			}
-//			if mo.Status.TP == nil || !recon.IsReady(mo.Status.TP) {
-//				logger.Infow("wait mo cluster ready", "cluster", mo.Name)
-//				return errWait
-//			}
-//			return nil
-//		}, createClusterTimeout, pollInterval).Should(Succeed())
-//		Eventually(func() error {
-//			podList := &corev1.PodList{}
-//			if err := kubeCli.List(ctx, podList); err != nil {
-//				logger.Errorw("error list pods", "cluster", mo.Name, "error", err)
-//				return err
-//			}
-//			var logN, dnN, cnN int32
-//			for _, pod := range podList.Items {
-//				if !util.IsPodReady(&pod) {
-//					continue
-//				}
-//				switch pod.Labels[common.ComponentLabelKey] {
-//				case "LogSet":
-//					logN++
-//				case "DNSet":
-//					dnN++
-//				case "CNSet":
-//					cnN++
-//				}
-//			}
-//			if logN >= mo.Spec.LogService.Replicas && dnN >= mo.Spec.DN.Replicas && cnN >= mo.Spec.TP.Replicas {
-//				return nil
-//			}
-//			logger.Infow("wait enough pods running", "log pods count", logN, "cn pods count", cnN, "dn pods count", dnN)
-//			return errWait
-//		}, createClusterTimeout, pollInterval).Should(Succeed())
-//
-//		By("End to end SQL")
-//		pfh, err := e2eutil.PortForward(restConfig, mo.Namespace, mo.Name+"-tp-cn-0", 6001, 6001)
-//		Expect(err).To(BeNil())
-//		Expect(pfh.Ready(portForwardTimeout)).To(Succeed(), "port-forward should complete within timeout")
-//		logger.Info("run SQL smoke test")
-//		Eventually(func() error {
-//			err := sql.MySQLDialectSmokeTest("dump:111@tcp(127.0.0.1:6001)/test?timeout=15s")
-//			if err != nil {
-//				logger.Infow("error running sql", "error", err)
-//				return errWait
-//			}
-//			return nil
-//		}, sqlTestTimeout, pollInterval).Should(Succeed(), "SQL smoke test should succeed")
-//		pfh.Stop()
-//
-//		By("Rolling-update cluster config")
-//		configTemplate := v1alpha1.NewTomlConfig(map[string]interface{}{
-//			"log": map[string]interface{}{
-//				"level": "info",
-//			},
-//		})
-//		Expect(kubeCli.Get(ctx, client.ObjectKeyFromObject(mo), mo)).To(Succeed())
-//		mo.Spec.LogService.Config = configTemplate.DeepCopy()
-//		mo.Spec.DN.Config = configTemplate.DeepCopy()
-//		mo.Spec.TP.Config = configTemplate.DeepCopy()
-//		Expect(kubeCli.Update(ctx, mo)).To(Succeed())
-//		verifyConfig := func(pods []corev1.Pod, comp string) error {
-//			var configMapName string
-//			for _, pod := range pods {
-//				if pod.Labels[common.ComponentLabelKey] != comp {
-//					continue
-//				}
-//				configVolume := util.FindFirst(pod.Spec.Volumes, util.WithVolumeName("config"))
-//				// for all pods of the same component, we verify:
-//				if configMapName == "" {
-//					configMapName = configVolume.ConfigMap.Name
-//				}
-//				if configMapName != configVolume.ConfigMap.Name {
-//					logger.Info("rolling-update of pods' configmap do not complete, wait")
-//					return errWait
-//				}
-//			}
-//			cm := &corev1.ConfigMap{}
-//			// now that all pods have the same configmap, we verify whether the configmap is the desired new one
-//			if err := kubeCli.Get(ctx, client.ObjectKey{Namespace: mo.Namespace, Name: configMapName}, cm); err != nil {
-//				logger.Info("pods are being rolling-updated")
-//				return errWait
-//			}
-//			var foundConfig bool
-//			for _, data := range cm.Data {
-//				if strings.Contains(data, "level = \"info\"") {
-//					foundConfig = true
-//				}
-//			}
-//			if foundConfig {
-//				return nil
-//			}
-//			logger.Info("configmap does not update to date")
-//			return errWait
-//		}
-//		Eventually(func() error {
-//			podList := &corev1.PodList{}
-//			if err := kubeCli.List(ctx, podList); err != nil {
-//				logger.Errorw("error list pods", "cluster", mo.Name, "error", err)
-//				return err
-//			}
-//			var errs error
-//			for _, comp := range []string{"LogSet", "DNSet", "CNSet"} {
-//				errs = multierr.Append(errs, verifyConfig(podList.Items, comp))
-//			}
-//			if errs != nil {
-//				logger.Infow("wait for cluster rolling update complete", "error", errs)
-//				return errs
-//			}
-//			return nil
-//		}, rollingUpdateTimeout, pollInterval).Should(Succeed())
-//
-//		By("Teardown cluster")
-//		Expect(kubeCli.Delete(ctx, mo)).To(Succeed())
-//		Eventually(func() error {
-//			err := kubeCli.Get(ctx, client.ObjectKeyFromObject(mo), mo)
-//			if err == nil {
-//				logger.Infow("wait mo cluster teardown", "cluster", mo.Name)
-//				return errWait
-//			}
-//			if !apierrors.IsNotFound(err) {
-//				logger.Errorw("unexpected error when get mo cluster", "cluster", mo.Name, "error", err)
-//				return err
-//			}
-//			return nil
-//		}, teardownClusterTimeout, pollInterval).Should(Succeed(), "cluster should be teardown")
-//	})
-//})
-=======
 import (
 	"fmt"
 	"github.com/matrixorigin/matrixone-operator/test/e2e/sql"
@@ -439,5 +231,4 @@
 			return nil
 		}, teardownClusterTimeout, pollInterval).Should(Succeed(), "cluster should be teardown")
 	})
-})
->>>>>>> b64d3e95
+})