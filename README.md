# MO K8S Cluster

matrixone cluster deployment document.

<<<<<<< HEAD
## k8s cluster

### kind

```shell
# Install kind on MacOS
brew install kind

# Install kind on Linux 
wget https://github.com/kubernetes-sigs/kind/releases/download/0.2.1/kind-linux-amd64
mv kind-linux-amd64 kind
chmod +x kind
mv kind /usr/local/bin

# start a cluster which named mo
kind create cluster --name mo --config ./kind_config/config.yaml

# delete a cluster 
kind delete cluster --name mo
```

### minikube

```shell
# MacOS
brew install minikube

# Linux
wget https://github.com/kubernetes/minikube/releases/download/v1.24.0/minikube-1.24.0-0.x86_64.rpm
sudo rpm -ivh minikube-1.18.1-0.x86_64.rpm

# start cluster
minikube start

# stop cluster
minikube stop

# minikube dashboard
minikube dashboard
```

### AWS EKS

EKS command tools

```shell
# MacOS
brew install awscli
brew install eksctl

# Linux
# awscli
curl "https://s3.amazonaws.com/aws-cli/awscli-bundle.zip" -o "awscli-bundle.zip"
unzip awscli-bundle.zip
sudo ./awscli-bundle/install -i /usr/local/aws -b /usr/local/bin/aws

# eskctl
curl --silent --location "https://github.com/weaveworks/eksctl/releases/latest/download/eksctl_$(uname -s)_amd64.tar.gz" | tar xz -C /tmp
sudo mv /tmp/eksctl /usr/local/bin
```

aws configuration, path: `~/.aws`

config

```text
[default]
output = json
region = cn-northwest-1
```

credentials

```text
aws_access_key_id = <ACCESS_KEY_ID>
aws_secret_access_key = <SECRET_ACCESS_KEY>
```

start a eks cluster with tree nodes

```shell
# create eks cluster
eksctl create cluster --name mo --version 1.21 --region cn-northwest-1 --nodes 3 --node-type t3.medium --managed
```

## matrixone k8s cluster deploy

### single node start

```shell
# deploy
kubectl create ns matrixone
kubectl apply -f charts -n matrixone
```

### connect matrixone test

default user `dump`,  default password `111`

```shell
kubectl run mysql-client --image=mysql:5.7 -it --rm --restart=Never -- /bin/bash

# then
mysql -h mo.matrixone.svc.cluster.local -P 6001 -udump -p
```

## matrixone docker compose start

[docker document](https://docs.docker.com/)

[docker compose document](https://docs.docker.com/compose/)

```shell
cd docker-compose

# start cluster
docker-compose up

# stop cluster
docker-compose down  --remove-orphans
=======
## K8S cluster start method

Install tools

pulumi

```shell
# pulumi
brew install pulumi
```

kind

```shell
# kind
brew install kind
```

minikube

```shell
# minikube
brew install minikube
```

### Kind

kind command

```shell
# start cluster
kind create cluster --name mo --config ./kind_config/config.yaml

# stop cluster
kind delete cluster --name mo
```

### Minikube

minikube command

```shell
# start cluster
minikube start

# stop cluster
minikube stop

# minikube dashboard
minikube dashboard
```

### AWS

start aws cluster using pulumi

```shell
# get go package
go mod tidy

# Create a new stack, which is an isolated deployment target for this project
pulumi stack init

# Set the required configuration variables for this program
pulumi confi set aws:region cn-northwest-1

# Stand up the EKS cluster
pulumi up --yes

# After 10-15 minutes, your cluster will be ready, 
# and the kubeconfig JSON you’ll use to connect to the cluster will be available as an output. 
# You can save this kubeconfig to a file like so
pulumi stack output kubeconfig --show-secrets >kubeconfig.json

# Once you have this file in hand, you can interact with your new cluster as usual via kubectl
KUBECONFIG=./kubeconfig.json kubectl get nodes

# Once you’ve finished experimenting, tear down your stack’s resources by destroying and removing it
pulumi destroy --yes
pulumi stack rm --yes
>>>>>>> a95c3765
```<|MERGE_RESOLUTION|>--- conflicted
+++ resolved
@@ -2,7 +2,6 @@
 
 matrixone cluster deployment document.
 
-<<<<<<< HEAD
 ## k8s cluster
 
 ### kind
@@ -123,86 +122,9 @@
 
 # stop cluster
 docker-compose down  --remove-orphans
-=======
-## K8S cluster start method
-
-Install tools
-
-pulumi
-
-```shell
-# pulumi
-brew install pulumi
 ```
 
-kind
 
-```shell
-# kind
-brew install kind
-```
 
-minikube
 
-```shell
-# minikube
-brew install minikube
-```
 
-### Kind
-
-kind command
-
-```shell
-# start cluster
-kind create cluster --name mo --config ./kind_config/config.yaml
-
-# stop cluster
-kind delete cluster --name mo
-```
-
-### Minikube
-
-minikube command
-
-```shell
-# start cluster
-minikube start
-
-# stop cluster
-minikube stop
-
-# minikube dashboard
-minikube dashboard
-```
-
-### AWS
-
-start aws cluster using pulumi
-
-```shell
-# get go package
-go mod tidy
-
-# Create a new stack, which is an isolated deployment target for this project
-pulumi stack init
-
-# Set the required configuration variables for this program
-pulumi confi set aws:region cn-northwest-1
-
-# Stand up the EKS cluster
-pulumi up --yes
-
-# After 10-15 minutes, your cluster will be ready, 
-# and the kubeconfig JSON you’ll use to connect to the cluster will be available as an output. 
-# You can save this kubeconfig to a file like so
-pulumi stack output kubeconfig --show-secrets >kubeconfig.json
-
-# Once you have this file in hand, you can interact with your new cluster as usual via kubectl
-KUBECONFIG=./kubeconfig.json kubectl get nodes
-
-# Once you’ve finished experimenting, tear down your stack’s resources by destroying and removing it
-pulumi destroy --yes
-pulumi stack rm --yes
->>>>>>> a95c3765
-```