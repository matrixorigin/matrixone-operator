--- conflicted
+++ resolved
@@ -1,17 +1,11 @@
 PLATFORM ?= linux/amd64
 TAG ?= latest
 IMAGE ?= matrixorigin/matrixone
-<<<<<<< HEAD
 PORT ?= 6001
 HOST ?= 172.19.0.2
 BRANCH ?= main
 PWD = $(shell pwd)
-=======
 REPO ?= git@github.com:matrixorigin/matrixone.git
-BRANCH ?= main
-PORT ?= 6001
-HOST ?= 172.19.0.2
->>>>>>> 1e6641ad
 
 .PHONY: matrixone production start
 up:
@@ -46,13 +40,9 @@
 .PHONY: matrixone client start
 mo-client:
 	@echo "HOST: ${HOST}, PORT: ${PORT}"
-<<<<<<< HEAD
 	@docker run -it --rm --name mo-client --network docker-compose_monet arey/mysql-client -h ${HOST} -P ${PORT} -udump -p111
 
 .PHONY: mysql client
 mysql-client:
 	@echo "HOST: ${HOST}, PORT: ${PORT}"
-	docker run -it --rm --name mysql-client  arey/mysql-client -h ${HOST} -P ${PORT} -udump -p111
-=======
-	@docker run -it --rm --name mo-client --network docker-compose_monet arey/mysql-client -h ${HOST} -P ${PORT} -udump -p111
->>>>>>> 1e6641ad
+	docker run -it --rm --name mysql-client  arey/mysql-client -h ${HOST} -P ${PORT} -udump -p111