--- conflicted
+++ resolved
@@ -16,6 +16,8 @@
 
 import (
 	"fmt"
+	"time"
+
 	"github.com/matrixorigin/matrixone-operator/api/features"
 	"k8s.io/apimachinery/pkg/api/equality"
 	metav1 "k8s.io/apimachinery/pkg/apis/meta/v1"
@@ -25,7 +27,6 @@
 	ctrl "sigs.k8s.io/controller-runtime"
 	"sigs.k8s.io/controller-runtime/pkg/client"
 	"sigs.k8s.io/controller-runtime/pkg/webhook"
-	"time"
 )
 
 const (
@@ -85,13 +86,9 @@
 	setDefaultServiceArgs(r)
 }
 
-<<<<<<< HEAD
-func (r *LogSetSpec) defaultRetentionPolicy() {
-=======
 // setDefaultRetentionPolicy always set PVCRetentionPolicy, and always set S3RetentionPolicy only if S3 is not nil
 // setDefaultRetentionPolicy does not change origin policy and only set default value when policy is nil
-func (r *LogSetBasic) setDefaultRetentionPolicy() {
->>>>>>> 3d6beadc
+func (r *LogSetSpec) setDefaultRetentionPolicy() {
 	defaultDeletePolicy := PVCRetentionPolicyDelete
 
 	if r.SharedStorage.S3 == nil {
